{
	"name": "@cleanweb/oore",
<<<<<<< HEAD
	"version": "1.0.4",
=======
	"version": "1.1.0",
>>>>>>> 5dbd277c
	"description": "A library of helpers for writing cleaner React function components with object-oriented patterns.",
	"engines": {
		"node": ">=20"
	},
	"files": [
		"build",
		".npmrc"
	],
	"main": "build/index.js",
	"//exports/.": {
		"require": "./src/index.cjs",
		"import": "./src/index.mjs"
	},
	"//type": "module",
	"exports": {
		".": "./build/classy/index.js",
		"./base": "./build/base/index.js",
		"./helpers": "./build/helpers/index.js",
		"./all": "./build/index.js"
	},
	"scripts": {
		"prebuild": "rimraf ./build",
		"build": "tsc && tsc-alias",
		"postbuild": "copyfiles tsconfig.json build",
		"build:docs": "typedoc",
		"_": "",
		"serve-docs": "serve docs",
		"__": "",
		"prepublishOnly": "npm run build",
		"publish:patch": "npm version patch && npm publish",
		"publish:minor": "npm version minor && npm publish",
		"publish:major": "npm version major && npm publish",
		"___": "/// Increment beta number for the current patch version. ///",
		"publish:beta:current": "npm version prerelease --preid beta && npm publish --tag beta",
		"____": "/// Create a beta.0 for a new patch/minor/major version ///",
		"publish:beta:new-patch": "npm version prepatch --preid beta && npm publish --tag beta",
		"publish:beta:new-minor": "npm version preminor --preid beta && npm publish --tag beta",
		"publish:beta:new-major": "npm version premajor --preid beta && npm publish --tag beta",
		"_____": "",
		"//postpublish": "cd ./mirror-pkg && npm publish && cd ..",
		"_______": "",
		"test": "echo \"No tests ATM\""
	},
	"keywords": [
		"react",
		"function components",
		"class components",
		"hooks",
		"react hooks",
		"react state",
		"state",
		"clean state",
		"group state",
		"grouped state"
	],
	"author": {
		"name": "Feranmi Akinlade",
		"url": "https://feranmi.dev"
	},
	"repository": "https://github.com/cleanjsweb/oore",
	"homepage": "https://cleanjsweb.github.io/oore/",
	"license": "MIT",
	"devDependencies": {
		"@babel/eslint-parser": "^7.25.9",
		"@babel/preset-typescript": "^7.26.0",
		"@types/node": "20.14.10",
		"@types/react": "^16",
		"@types/webpack-env": "^1.18.8",
		"babel-preset-react-app": "^10.0.1",
		"copyfiles": "^2.4.1",
		"eslint": "^9.15.0",
		"eslint-plugin-jsdoc": "^50.5.0",
		"eslint-plugin-react": "^7.37.2",
		"globals": "^15.12.0",
		"rimraf": "^6.0.1",
		"serve": "^14.2.4",
		"tsc-alias": "1.8.10",
		"typedoc": "latest",
		"typedoc-plugin-coverage": "^3.4.1",
		"typedoc-plugin-markdown": "^4.4.1",
		"typedoc-plugin-mdn-links": "^4.0.13",
		"typescript": "^5.6.2"
	},
	"peerDependencies": {
		"react": ">=16"
	}
}<|MERGE_RESOLUTION|>--- conflicted
+++ resolved
@@ -1,10 +1,6 @@
 {
 	"name": "@cleanweb/oore",
-<<<<<<< HEAD
-	"version": "1.0.4",
-=======
 	"version": "1.1.0",
->>>>>>> 5dbd277c
 	"description": "A library of helpers for writing cleaner React function components with object-oriented patterns.",
 	"engines": {
 		"node": ">=20"
